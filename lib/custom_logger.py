import sys, os
import copy
import logging
import types


class MARGE_Logger(logging.Logger):
    def __init__(self, name, level=logging.NOTSET, 
                 fmt='[%(asctime)s] [%(name)s.%(funcName)s] [%(levelname)s] %(message)s', 
                 date_fmt='%Y/%m/%d %H:%M:%S'):
        super().__init__(name, level)
        self.ready = False
        self.fmt = fmt
        self.date_fmt = date_fmt
        self.blank_handlers  = []
        
    def setup(self):
        # Set up handlers for blank new lines
        if not len(self.blank_handlers):
            if not len(self.parent.handlers):
                # No handlers - it isn't a MARGE logger, so ignore
                return
            for handler in self.parent.handlers:
                if 'baseFilename' in handler.__dict__.keys():
                    self.flog = handler.__dict__['baseFilename']
                    self.level = handler.__dict__['level']
<<<<<<< HEAD
=======
            # Temp fix - Optuna+Dask initializes its logger later than expected, which then causes problems here
>>>>>>> 6b37a04f
            try:
                _ = self.flog
            except:
                return
            # Set up blank-line handlers
            blank_file_handler   = logging.FileHandler(self.flog)
            blank_stream_handler = logging.StreamHandler(sys.stdout)
            blank_file_handler  .setLevel(logging.DEBUG)
            blank_stream_handler.setLevel(logging.DEBUG)
            blank_file_handler  .setFormatter(logging.Formatter(fmt=''))
            blank_stream_handler.setFormatter(logging.Formatter(fmt=''))
            self.blank_handlers = [blank_file_handler, blank_stream_handler]
        # Now ready to use this logger
        self.ready = True
    
    def debug(self, msg, *args, **kwargs):
        if not self.ready:
            self.setup()
        super().debug(msg, stacklevel=2, *args, **kwargs)
    
    def info(self, msg, *args, **kwargs):
        if not self.ready:
            self.setup()
        super().info(msg, stacklevel=2, *args, **kwargs)
    
    def warning(self, msg, *args, **kwargs):
        if not self.ready:
            self.setup()
        super().warning(msg, stacklevel=2, *args, **kwargs)
    
    def error(self, msg, *args, **kwargs):
        if not self.ready:
            self.setup()
        super().error(msg, stacklevel=2, *args, **kwargs)
    
    def critical(self, msg, *args, **kwargs):
        if not self.ready:
            self.setup()
        super().critical(msg, stacklevel=2, *args, **kwargs)
    
    def newline(self, level='info'):
        """
        Inserts a blank line into the log.  Used for readability.
        
        Inputs
        ------
        level: string.  Logging level.  
                        Options: debug, info, warning, error, critical
        """
        if not self.ready:
            self.setup()
            self.ready = True
        assert level.lower() in ['debug', 'info', 'warning', 'error', 'critical']
        current_handlers = copy.copy(self.handlers)
        if len(current_handlers):
            for handler in current_handlers:
                self.removeHandler(handler)
        # Switch to blank handlers
        self.propagate = False
        for handler in self.blank_handlers:
            self.addHandler(handler)
        
        # Output blank line at the proper logging level
        method = getattr(self, level.lower())
        method('')

        # Switch back
        for handler in self.blank_handlers:
            self.removeHandler(handler)
        if len(current_handlers):
            for handler in current_handlers:
                self.addHandler(handler)
        self.propagate = True
<|MERGE_RESOLUTION|>--- conflicted
+++ resolved
@@ -24,10 +24,7 @@
                 if 'baseFilename' in handler.__dict__.keys():
                     self.flog = handler.__dict__['baseFilename']
                     self.level = handler.__dict__['level']
-<<<<<<< HEAD
-=======
             # Temp fix - Optuna+Dask initializes its logger later than expected, which then causes problems here
->>>>>>> 6b37a04f
             try:
                 _ = self.flog
             except:
